require "logger"
require "halite"

require "./types"
require "./fiber"
require "./middleware"
require "./handlers/*"

module Tourmaline::Bot
  enum ParseMode
    Normal
    Markdown
    HTML
  end

  enum ChatAction
    Typing
    UploadPhoto
    RecordVideo
    UploadVideo
    RecordAudio
    UploadAudio
    UploadDocument
    Findlocation
    RecordVideoNote
    UploadVideoNote

    def to_s
      super.to_s.underscore
    end
  end

  enum UpdateAction
    Message
    EditedMessage
    CallbackQuery
    InlineQuery
    ShippingQuery
    PreCheckoutQuery
    ChosenInlineResult
    ChannelPost
    EditedChannelPost

    Text
    Audio
    Document
    Photo
    Sticker
    Video
    Voice
    Contact
    Location
    Venue
    NewChatMembers
    LeftChatMember
    NewChatTitle
    NewChatPhoto
    DeleteChatPhoto
    GroupChatCreated
    MigrateToChatId
    SupergroupChatCreated
    ChannelChatCreated
    MigrateFromChatId
    PinnedMessage
    Game
    VideoNote
    Invoice
    SuccessfulPayment

    def to_s
      super.to_s.underscore
    end
  end

  class Client
    include CommandHandler
    include EventHandler

    API_URL = "https://api.telegram.org/"

    @logger : Logger?

    @endpoint_url : String

    @bot_info : User

    @bot_name : String

    @polling : Bool = false

    @next_offset : Int64 = 0.to_i64

    getter :bot_info, :bot_name, :polling

    def initialize(
      @api_key : String,
      @updates_timeout : Int32? = nil,
      @allowed_updates : Array(String)? = nil
    )
      @endpoint_url = ::File.join(API_URL, "bot" + @api_key)
      @bot_info = get_me
      @bot_name = @bot_info.username.not_nil!

      load_default_middleware
    end

    def is_admin?(chat_id)
      admins = get_chat_administrators(chat_id)
      admins.any? { |a| a.user.id = @bot_info.id }
    end

    def get_me
      response = request("getMe")
      User.from_json(response)
    end

    def get_updates(
      offset = @next_offset,
      limit = nil,
      timeout = @updates_timeout,
      allowed_updates = @allowed_updates
    )
      response = request("getUpdates", {
        offset:          offset,
        limit:           limit,
        timeout:         timeout,
        allowed_updates: allowed_updates,
      })

      updates = Array(Update).from_json(response)

      if !updates.empty?
        @next_offset = updates.last.update_id + 1
      end

      updates
    end

    def answer_callback_query(
      callback_query_id,
      text = nil,
      show_alert = nil,
      url = nil,
      cache_time = nil
    )
      response = request("answerCallbackQuery", {
        callback_query_id: callback_query_id,
        text:              text,
        show_alert:        show_alert,
        url:               url,
        cache_time:        cache_time,
      })

      response == "true"
    end

    def answer_inline_query(
      inline_query_id,
      results,
      cache_time = nil,
      is_personal = nil,
      next_offset = nil,
      switch_pm_text = nil,
      switch_pm_parameter = nil
    )
      response = request("answerInlineQuery", {
        inline_query_id:     inline_query_id,
        results:             results.to_json,
        cache_time:          cache_time,
        is_personal:         is_personal,
        next_offset:         next_offset,
        switch_pm_text:      switch_pm_text,
        switch_pm_parameter: switch_pm_parameter,
      })

      response == "true"
    end

    def delete_message(chat_id, message_id)
      response = request("deleteMessage", {
        chat_id:    chat_id,
        message_id: message_id,
      })

      response == "true"
    end

    def edit_message_caption(
      chat_id,
      caption,
      message_id = nil,
      inline_message_id = nil,
      reply_markup = nil
    )
      if !message_id && !inline_message_id
        raise "A message_id or inline_message_id is required"
      end

      response = request("editMesasageCaption", {
        chat_id:           chat_id,
        caption:           caption,
        message_id:        message_id,
        inline_message_id: inline_message_id,
        reply_markup:      reply_markup ? reply_markup.to_json : nil,
      })

      response.is_a?(String) ? response == "true" : Message.from_json(response)
    end

    def edit_message_reply_markup(
      chat_id,
      message_id = nil,
      inline_message_id = nil,
      reply_markup = nil
    )
      if !message_id && !inline_message_id
        raise "A message_id or inline_message_id is required"
      end

      response = request("editMesasageReplyMarkup", {
        chat_id:           chat_id,
        message_id:        message_id,
        inline_message_id: inline_message_id,
        reply_markup:      reply_markup ? reply_markup.to_json : nil,
      })

      response.is_a?(String) ? response == "true" : Message.from_json(response)
    end

    def edit_message_text(
      chat_id,
      text,
      message_id = nil,
      inline_message_id = nil,
      parse_mode = ParseMode::Normal,
      disable_link_preview = false,
      disable_notification = false,
      reply_to_message_id = nil,
      reply_markup = nil
    )
      if !message_id && !inline_message_id
        raise "A message_id or inline_message_id is required"
      end

      parse_mode = parse_mode == ParseMode::Normal ? nil : parse_mode.to_s

      response = request("editMessageText", {
        chat_id:                  chat_id,
        message_id:               message_id,
        inline_message_id:        inline_message_id,
        text:                     text,
        parse_mode:               parse_mode,
        disable_web_page_preview: disable_link_preview,
        disable_notification:     disable_notification,
        reply_to_message_id:      reply_to_message_id,
        reply_markup:             reply_markup ? reply_markup.to_json : nil,
      })

      Message.from_json(response)
    end

    def forward_message(
      chat_id,
      from_chat_id,
      message_id,
      disable_notification = false
    )
      response = request("forwardMessage", {
        chat_id:              chat_id,
        from_chat_id:         from_chat_id,
        message_id:           message_id,
        disable_notification: disable_notification,
      })

      Message.from_json(response)
    end

    def get_chat(chat_id)
      response = request("getChat", {
        chat_id: chat_id,
      })

      Chat.from_json(response)
    end

    def get_chat_administrators(chat_id)
      response = request("getChatAdministrators", {
        chat_id: chat_id,
      })

      Array(ChatMember).from_json(response)
    end

    def get_chat_member
    end

    def get_chat_members_count
    end

    def get_file(file_id)
      response = request("getFile", {
        file_id: file_id,
      })

      File.from_json(response)
    end

    def get_file_link(file)
      if file.file_path
        return File.join(@endpoint_url, file.file_path)
      end

      nil
    end

    def get_user_profile_photos(
      user_id,
      offset = nil,
      limit = nil
    )
      response = request("getUserProfilePhotos", {
        user_id: user_id,
        offset:  offset,
        limit:   limit,
      })

      UserProfilePhotos.from_json(response)
    end

    def kick_chat_member(
      chat_id,
      user_id,
      until_date = nil
    )
      response = request("kickChatMember", {
        chat_id:    chat_id,
        user_id:    user_id,
        until_date: until_date,
      })

      response == "true"
    end

    def unban_chat_member(
      chat_id,
      user_id
    )
      response = request("unbanChatMember", {
        chat_id: chat_id,
        user_id: user_id,
      })

      response == "true"
    end

    def restrict_chat_member(
      chat_id,
      user_id,
      until_date = nil,
      can_see_messages = nil,
      can_send_media_messages = nil,
      can_send_other_messages = nil,
      can_add_web_page_previews = nil
    )
      response = request("restrictChatMember", {
        chat_id:                   chat_id,
        user_id:                   user_id,
        until_date:                until_date,
        can_see_messages:          can_see_messages,
        can_send_media_messages:   can_send_media_messages,
        can_send_other_messages:   can_send_other_messages,
        can_add_web_page_previews: can_add_web_page_previews,
      })

      response == "true"
    end

    def promote_chat_member(
      chat_id,
      user_id,
      until_date = nil,
      can_change_info = nil,
      can_post_messages = nil,
      can_edit_messages = nil,
      can_delete_messages = nil,
      can_invite_users = nil,
      can_restrict_members = nil,
      can_pin_messages = nil,
      can_promote_members = nil
    )
      response = request("promoteChatMember", {
        chat_id:              chat_id,
        user_id:              user_id,
        until_date:           until_date,
        can_change_info:      can_change_info,
        can_post_messages:    can_post_messages,
        can_edit_messages:    can_edit_messages,
        can_delete_messages:  can_delete_messages,
        can_invite_users:     can_invite_users,
        can_restrict_members: can_restrict_members,
        can_pin_messages:     can_pin_messages,
        can_promote_members:  can_promote_members,
      })

      response == "true"
    end

    def export_chat_invite_link(chat_id)
      response = request("exportChatInviteLink", {
        chat_id: chat_id,
      })

      response.to_s
    end

    def set_chat_photo(chat_id, photo)
      response = request("setChatPhoto", {
        chat_id: chat_id,
        photo:   photo,
      })

      response == "true"
    end

    def delete_chat_photo(chat_id)
      response = request("deleteChatPhoto", {
        chat_id: chat_id,
      })

      response == "true"
    end

    def set_chat_title(chat_id, title)
      response = request("setchatTitle", {
        chat_id: chat_id,
        title:   title,
      })

      response == "true"
    end

    def set_chat_description(chat_id, description)
      response = request("setchatDescription", {
        chat_id:     chat_id,
        description: description,
      })

      response == "true"
    end

    def pin_chat_message(chat_id, message_id, disable_notification = false)
      response = request("pinChatMessage", {
        chat_id:              chat_id,
        message_id:           message_id,
        disable_notification: disable_notification,
      })

      response == "true"
    end

    def unpin_chat_message(chat_id)
      response = request("unpinChatMessage", {
        chat_id: chat_id,
      })

      response == "true"
    end

    def leave_chat(chat_id)
      response = request("leaveChat", {
        chat_id: chat_id,
      })

      Chat.from_json(response)
    end

    def delete_webhook
    end

    def send_audio(
      chat_id,
      audio,
      caption = nil,
      duration = nil,
      preformer = nil,
      title = nil,
      disable_notification = false,
      reply_to_message_id = nil,
      reply_markup = nil
    )
      response = request("sendAudio", {
        chat_id:              chat_id,
        audio:                audio,
        caption:              caption,
        duration:             duration,
        preformer:            preformer,
        title:                title,
        disable_notification: disable_notification,
        reply_to_message_id:  reply_to_message_id,
        reply_markup:         reply_markup ? reply_markup.to_json : nil,
      })

      Message.from_json(response)
    end

    def send_chat_action(
      chat_id,
      action : ChatAction
    )
      response = request("sendChatAction", {
        chat_id: chat_id,
        action:  action.to_s,
      })

      response == "true"
    end

    def send_contact(
      chat_id,
      phone_number,
      first_name,
      last_name = nil,
      disable_notification = false,
      reply_to_message_id = nil,
      reply_markup = nil
    )
      response = request("sendContact", {
        chat_id:              chat_id,
        phone_number:         phone_number,
        first_name:           first_name,
        last_name:            last_name,
        disable_notification: disable_notification,
        reply_to_message_id:  reply_to_message_id,
        reply_markup:         reply_markup ? reply_markup.to_json : nil,
      })

      Message.from_json(response)
    end

    def send_document(
      chat_id,
      document,
      caption = nil,
      disable_notification = false,
      reply_to_message_id = nil,
      reply_markup = nil
    )
      response = request("sendDocument", {
        chat_id:              chat_id,
        document:             document,
        caption:              caption,
        disable_notification: disable_notification,
        reply_to_message_id:  reply_to_message_id,
        reply_markup:         reply_markup ? reply_markup.to_json : nil,
      })

      Message.from_json(response)
    end

    def send_location(
      chat_id,
      latitude,
      longitude,
      live_period = nil,
      disable_notification = false,
      reply_to_message_id = nil,
      reply_markup = nil
    )
      response = request("sendLocation", {
        chat_id:              chat_id,
        latitude:             latitude,
        longitude:            longitude,
        live_period:          live_period,
        disable_notification: disable_notification,
        reply_to_message_id:  reply_to_message_id,
        reply_markup:         reply_markup ? reply_markup.to_json : nil,
      })

      Message.from_json(response)
    end

    def send_message(
      chat_id,
      text,
      parse_mode = ParseMode::Normal,
      disable_link_preview = false,
      disable_notification = false,
      reply_to_message_id = nil,
      reply_markup = nil
    )
      parse_mode = parse_mode == ParseMode::Normal ? nil : parse_mode.to_s

      response = request("sendMessage", {
        chat_id:                  chat_id,
        text:                     text,
        parse_mode:               parse_mode,
        disable_web_page_preview: disable_link_preview,
        disable_notification:     disable_notification,
        reply_to_message_id:      reply_to_message_id,
        reply_markup:             reply_markup ? reply_markup.to_json : nil,
      })

      Message.from_json(response)
    end

    def send_photo(
      chat_id,
      photo,
      caption = nil,
      disable_notification = false,
      reply_to_message_id = nil,
      reply_markup = nil
    )
      response = request("sendPhoto", {
        chat_id:              chat_id,
        photo:                photo,
        caption:              caption,
        disable_notification: disable_notification,
        reply_to_message_id:  reply_to_message_id,
        reply_markup:         reply_markup ? reply_markup.to_json : nil,
      })

      Message.from_json(response)
    end

    # Not working yet
    def send_media_group(
      chat_id,
      media,
      disable_notification = false,
      reply_to_message_id = nil
    )
      response = request("sendMediaGroup", {
        chat_id:              chat_id,
        media:                media,
        disable_notification: disable_notification,
        reply_to_message_id:  reply_to_message_id,
      })

      Message.from_json(response)
    end

    def send_venue(
      chat_id,
      latitude,
      longitude,
      title,
      address,
      foursquare_id = nil,
      disable_notification = false,
      reply_to_message_id = nil,
      reply_markup = nil
    )
      response = request("sendVenue", {
        chat_id:              chat_id,
        latitude:             latitude,
        longitude:            longitude,
        title:                title,
        address:              address,
        foursquare_id:        foursquare_id,
        disable_notification: disable_notification,
        reply_to_message_id:  reply_to_message_id,
        reply_markup:         reply_markup ? reply_markup.to_json : nil,
      })

      Message.from_json(response)
    end

    def send_video(
      chat_id,
      video,
      duration = nil,
      width = nil,
      height = nil,
      caption = nil,
      disable_notification = false,
      reply_to_message_id = nil,
      reply_markup = nil
    )
      response = request("sendVideo", {
        chat_id:              chat_id,
        video:                video,
        duration:             duration,
        width:                width,
        height:               height,
        caption:              caption,
        disable_notification: disable_notification,
        reply_to_message_id:  reply_to_message_id,
        reply_markup:         reply_markup ? reply_markup.to_json : nil,
      })

      Message.from_json(response)
    end

    def send_video_note(
      chat_id,
      video_note,
      duration = nil,
      width = nil,
      height = nil,
      caption = nil,
      disable_notification = false,
      reply_to_message_id = nil,
      reply_markup = nil
    )
      response = request("sendVideoNote", {
        chat_id:              chat_id,
        video_note:           video_note,
        duration:             duration,
        width:                width,
        height:               height,
        caption:              caption,
        disable_notification: disable_notification,
        reply_to_message_id:  reply_to_message_id,
        reply_markup:         reply_markup ? reply_markup.to_json : nil,
      })

      Message.from_json(response)
    end

    def send_voice(
      chat_id,
      voice,
      caption = nil,
      duration = nil,
      preformer = nil,
      title = nil,
      disable_notification = false,
      reply_to_message_id = nil,
      reply_markup = nil
    )
      response = request("sendVoice", {
        chat_id:              chat_id,
        voice:                voice,
        caption:              caption,
        duration:             duration,
        disable_notification: disable_notification,
        reply_to_message_id:  reply_to_message_id,
        reply_markup:         reply_markup ? reply_markup.to_json : nil,
      })

      Message.from_json(response)
    end

    def edit_message_live_location(
      chat_id,
      latitude,
      longitude,
      message_id = nil,
      inline_message_id = nil,
      reply_markup = nil
    )
      if !message_id && !inline_message_id
        raise "A message_id or inline_message_id is required"
      end

      response = request("editMessageLiveLocation", {
        chat_id:           chat_id,
        latitude:          latitude,
        longitude:         longitude,
        message_id:        message_id,
        inline_message_id: inline_message_id,
        reply_markup:      reply_markup ? reply_markup.to_json : nil,
      })

      Message.from_json(response)
    end

    def stop_message_live_location(
      chat_id,
      message_id = nil,
      inline_message_id = nil,
      reply_markup = nil
    )
      if !message_id && !inline_message_id
        raise "A message_id or inline_message_id is required"
      end

      response = request("stopMessageLiveLocation", {
        chat_id:           chat_id,
        message_id:        message_id,
        inline_message_id: inline_message_id,
        reply_markup:      reply_markup ? reply_markup.to_json : nil,
      })

      Message.from_json(response)
    end

    ##########################
    #        POLLING         #
    ##########################

    def poll
      unset_webhook
      @polling = true

      logger.info("Polling for updates")
      while @polling
        begin
          updates = get_updates
          updates.each do |u|
            spawn handle_update(u)
          end
        rescue exception
          logger.error(exception)
        end
      end
    end

    def stop_polling
      @polling = false
    end

    ##########################
    #        WEBHOOK         #
    ##########################

    def serve(address = "127.0.0.1", port = 8080, ssl_certificate_path = nil, ssl_key_path = nil)
      server = HTTP::Server.new do |context|
        begin
          Fiber.current.telegram_bot_server_http_context = context
          handle_update(Update.from_json(context.request.body.not_nil!))
        rescue exception
          logger.error(exception)
        ensure
          Fiber.current.telegram_bot_server_http_context = nil
        end
      end

<<<<<<< HEAD
      server.bind_tcp address, port
      server.listen

=======
      flUseSSL = false
>>>>>>> 5cbb1e96
      if ssl_certificate_path && ssl_key_path
	flUseSSL = true
        ssl = OpenSSL::SSL::Context::Server.new
        ssl.certificate_chain = ssl_certificate_path.not_nil!
        ssl.private_key = ssl_key_path.not_nil!
	server.bind_ssl address, port, ssl
      else
	server.bind_tcp address, port
      end

      logger.info("Listening for Telegram requests at #{address}:#{port}#{" with tls" if flUseSSL}")
      server.listen

    end

    def set_webhook(url, certificate = nil, max_connections = nil, allowed_updates = @allowed_updates)
      params = {url: url, max_connections: max_connections, allowed_updates: allowed_updates, certificate: certificate}
      logger.info("Setting webhook to '#{url}'#{" with certificate" if certificate}")
      request("setWebhook", params)
    end

    def unset_webhook
      request("setWebhook", {url: ""})
    end

    def get_webhook_info
    end

    ##########################
    #        STICKERS        #
    ##########################

    def send_sticker
    end

    def get_sticker_set
    end

    def set_chat_sticker_set
    end

    def add_sticker_to_set
    end

    def create_new_sticker_set
    end

    def delete_chat_sticker_set
    end

    def delete_sticker_from_set
    end

    def send_sticker_position_in_set
    end

    def upload_sticker_file
    end

    ##########################
    #        PAYMENTS        #
    ##########################

    def send_invoice
    end

    def answer_shipping_query
    end

    def answer_pre_checkout_query
    end

    ##########################
    #         GAMES          #
    ##########################

    def send_game
    end

    def answer_game_query
    end

    def set_game_score
    end

    def get_game_high_scores
    end

    private def request(method, params = {} of String => String)
      method_url = ::File.join(@endpoint_url, method)

      response = params.values.any?(&.is_a?(::IO::FileDescriptor)) ? Halite.post(method_url, form: params) : Halite.post(method_url, params: params)

      result = JSON.parse(response.body)

      if result["result"]?
        return result["result"].to_json
      else
        raise result["description"].to_s
      end
    end

    protected def load_default_middleware
      use CommandMiddleware
    end

    protected def logger : Logger
      @logger ||= Logger.new(STDOUT).tap { |l| l.level = Logger::DEBUG }
    end
  end
end<|MERGE_RESOLUTION|>--- conflicted
+++ resolved
@@ -827,21 +827,16 @@
         end
       end
 
-<<<<<<< HEAD
       server.bind_tcp address, port
       server.listen
-
-=======
-      flUseSSL = false
->>>>>>> 5cbb1e96
       if ssl_certificate_path && ssl_key_path
-	flUseSSL = true
+	      flUseSSL = true
         ssl = OpenSSL::SSL::Context::Server.new
         ssl.certificate_chain = ssl_certificate_path.not_nil!
         ssl.private_key = ssl_key_path.not_nil!
-	server.bind_ssl address, port, ssl
+	      server.bind_ssl address, port, ssl
       else
-	server.bind_tcp address, port
+	      server.bind_tcp address, port
       end
 
       logger.info("Listening for Telegram requests at #{address}:#{port}#{" with tls" if flUseSSL}")
